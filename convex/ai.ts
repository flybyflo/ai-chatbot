--- conflicted
+++ resolved
@@ -274,104 +274,6 @@
       }
 
       // 6. Extract tool calls and results from steps
-<<<<<<< HEAD
-      const flattenSteps = (items: any[]): any[] =>
-        items.flatMap((item) =>
-          Array.isArray(item) ? flattenSteps(item) : [item]
-        );
-
-      const stepsToArray = async (value: any): Promise<any[]> => {
-        if (!value) {
-          return [];
-        }
-
-        if (Array.isArray(value)) {
-          return flattenSteps(value);
-        }
-
-        if (
-          typeof value === "object" &&
-          typeof (value as PromiseLike<any>).then === "function"
-        ) {
-          return stepsToArray(await value);
-        }
-
-        if (
-          typeof value === "object" &&
-          value !== null &&
-          typeof (value as any).toArray === "function"
-        ) {
-          return stepsToArray(await (value as any).toArray());
-        }
-
-        if (
-          typeof value === "object" &&
-          value !== null &&
-          typeof (value as any)[Symbol.iterator] === "function"
-        ) {
-          return stepsToArray(Array.from(value as Iterable<any>));
-        }
-
-        if (
-          typeof value === "object" &&
-          value !== null &&
-          typeof (value as any)[Symbol.asyncIterator] === "function"
-        ) {
-          const collected: any[] = [];
-          for await (const entry of value as AsyncIterable<any>) {
-            collected.push(...(await stepsToArray(entry)));
-          }
-          return collected;
-        }
-
-        return [];
-      };
-
-      const rawSteps = (finalResult as any)?.steps;
-      console.log("[AI] Processing steps for tool calls:", {
-        hasSteps: !!rawSteps,
-        isArray: Array.isArray(rawSteps),
-        hasThen:
-          rawSteps &&
-          typeof rawSteps === "object" &&
-          typeof (rawSteps as PromiseLike<any>).then === "function",
-        hasToArray:
-          rawSteps &&
-          typeof rawSteps === "object" &&
-          rawSteps !== null &&
-          typeof (rawSteps as any).toArray === "function",
-        hasIterator:
-          rawSteps &&
-          typeof rawSteps === "object" &&
-          rawSteps !== null &&
-          typeof (rawSteps as any)[Symbol.iterator] === "function",
-        hasAsyncIterator:
-          rawSteps &&
-          typeof rawSteps === "object" &&
-          rawSteps !== null &&
-          typeof (rawSteps as any)[Symbol.asyncIterator] === "function",
-      });
-
-      let resolvedSteps = await stepsToArray(rawSteps);
-
-      if (resolvedSteps.length === 0) {
-        const responseSteps = (finalResult as any)?.response?.steps;
-        if (responseSteps) {
-          console.log("[AI] Trying response.steps fallback");
-          resolvedSteps = await stepsToArray(responseSteps);
-        }
-      }
-
-      console.log(
-        "[AI] After processing steps, toolPartsMap size:",
-        resolvedSteps.length
-      );
-
-      const toolParts: any[] = [];
-      if (resolvedSteps.length > 0) {
-        console.log(
-          `🔧 Processing ${resolvedSteps.length} steps for tool calls`
-=======
       const toolPartsMap = new Map<string, any>();
 
       const formatError = (error: unknown) => {
@@ -429,7 +331,6 @@
 
         const formattedError = formatError(
           context.error ?? context.result?.error ?? existing.errorText
->>>>>>> 4d14e078
         );
         if (formattedError !== undefined) {
           existing.errorText = formattedError;
@@ -478,54 +379,6 @@
             continue;
           }
 
-<<<<<<< HEAD
-        for (const step of resolvedSteps) {
-          if (step.toolCalls && Array.isArray(step.toolCalls)) {
-            console.log(`🔧 Found ${step.toolCalls.length} tool calls in step`);
-
-            for (const toolCall of step.toolCalls) {
-              const toolName = toolCall.toolName || "";
-              const toolCallId = toolCall.toolCallId || "";
-              const toolArgs = toolCall.args || {};
-
-              // Find matching tool result
-              const toolResult = step.toolResults?.find(
-                (r: any) => r.toolCallId === toolCallId
-              );
-
-              console.log("🔧 Tool call:", {
-                toolName,
-                toolCallId,
-                hasResult: !!toolResult,
-              });
-
-              // Check if this is a dynamic tool (MCP or A2A)
-              // Dynamic tools typically have underscore in their name (e.g., better-auth_search)
-              if (toolName.includes("_")) {
-                const state = toolResult
-                  ? "output-available"
-                  : "input-available";
-
-                const toolPart: any = {
-                  type: "dynamic-tool",
-                  toolCallId,
-                  toolName,
-                  state,
-                  input: toolArgs,
-                };
-
-                if (toolResult) {
-                  if (toolResult.result) {
-                    toolPart.output = toolResult.result;
-                  }
-                  if ((toolResult as any).error) {
-                    toolPart.errorText = String((toolResult as any).error);
-                  }
-                }
-
-                toolParts.push(toolPart);
-                console.log(`✅ Added dynamic tool part: ${toolName}`);
-=======
           const matchedResult =
             toolResultsById.get(toolCallId) ??
             contentResultsById.get(toolCallId);
@@ -576,7 +429,6 @@
             for (const part of content) {
               if (part?.type === "tool-error" && part.toolCallId) {
                 errorById.set(part.toolCallId, part.error);
->>>>>>> 4d14e078
               }
             }
           }
